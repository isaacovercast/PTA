--- conflicted
+++ resolved
@@ -176,11 +176,7 @@
 
     def plot_2d_sfs(self, sfs_idx=None, vmin=None, vmax=None, ax=None, 
                            pop_ids=None, extend='neither', colorbar=True,
-<<<<<<< HEAD
-                           plot_residuals=False, cmap=matplotlib.pyplot.cm.viridis):
-=======
                            plot_residuals=False, cmap=matplotlib.pyplot.cm.viridis_r):
->>>>>>> d0ba20b3
         """
         Heatmap of single 2d SFS. Extensively borrowed from DADI package plotting
         functions.
